// Copyright 2021 Yubico AB
//
// Licensed under the Apache License, Version 2.0 (the "License").
// You may not use this file except in compliance with the License.
// You may obtain a copy of the License at
//
//     http://www.apache.org/licenses/LICENSE-2.0
//
// Unless required by applicable law or agreed to in writing, software
// distributed under the License is distributed on an "AS IS" BASIS,
// WITHOUT WARRANTIES OR CONDITIONS OF ANY KIND, either express or implied.
// See the License for the specific language governing permissions and
// limitations under the License.

using System;
using System.Globalization;
using System.Security;
using System.Security.Cryptography;
using System.Security.Cryptography.X509Certificates;
using Yubico.YubiKey.Piv.Commands;
using Yubico.YubiKey.Cryptography;
using Yubico.Core.Tlv;

namespace Yubico.YubiKey.Piv
{
    // This portion of the PivSession class contains code related to attestation
    // statements.
    public sealed partial class PivSession : IDisposable
    {
        private const int AttestationCertTag = 0x005fff01;
        private const int PivEncodingTag = 0x53;
        private const int PivCertTag = 0x70;
        private const int MaximumCertDerLength = 2800;
        private const int MaximumNameValueLength = 1024;
        private const int MaximumValidityValueLength = 64;

        /// <summary>
        /// Create an attestation statement for the private key in the given slot.
        /// &gt; [!NOTE]
<<<<<<< HEAD
        /// &gt; In version 1.0 of the SDK, it was not possible to get an
        /// &gt; attestation statement for keys in slots 82 - 95 (retired key
        /// &gt; slots). However, beginning with SDK 1.1, it is possible to get
=======
        /// &gt; In version 1.0.0 of the SDK, it was not possible to get an
        /// &gt; attestation statement for keys in slots 82 - 95 (retired key
        /// &gt; slots). However, beginning with SDK 1.0.1, it is possible to get
>>>>>>> 221bc485
        /// &gt; attestation statements for keys in those slots.
        /// </summary>
        /// <remarks>
        /// See the User's Manual entry on
        /// <xref href="UsersManualPivAttestation"> PIV attestation </xref> for
        /// more information on attestation statements.
        /// <para>
        /// Note that attestation is a feature available on YubiKeys version 4.3
        /// and later.
        /// </para>
        /// <para>
        /// An attestation statement is an X.509 certificate that certifies a
        /// private key was generated by a YubiKey.
        /// </para>
        /// <para>
        /// It is possible to create attestation statements only for keys
        /// generated on a YubiKey, and only for keys in the following slots:
        /// <code>
        ///   PivSlot.Authentication      = 9A
        ///   PivSlot.Signing             = 9C
        ///   PivSlot.KeyManagement       = 9D
        ///   PivSlot.CardAuthentication  = 9E
        ///   PivSlot.Retired1            = 82
        ///     through
        ///   PivSlot.Retired20           = 95
        /// </code>
        /// If the <c>slotNumber</c> argument is for any other slot, or if there
        /// is no key in the slot, or if the key in the slot was imported and not
        /// generated by the YubiKey, this method will throw an exception.
        /// </para>
        /// <para>
        /// Note that it is not possible to get an attestation statement for the
        /// key in slot F9. That is the attestation key itself.
        /// </para>
        /// <para>
        /// </para>
        /// <para>
        /// The key that will sign the attestation statement is the "attestation
        /// key" in slot F9. To verify the attestation statement, chain up to the
        /// attestation key's cert (see the method <see
        /// cref="GetAttestationCertificate"/>), which will chain to a root.
        /// The YubiKey is manufactured with an attestation key and cert that
        /// chain to the Yubico root cert. The User's Manual entry on
        /// <xref href="UsersManualPivAttestation"> PIV attestation </xref> has
        /// more information on chaining attestation statements.
        /// </para>
        /// <para>
        /// It is possible to replace the attestation key and cert. In that case,
        /// the attestation statement created by this method will chain up to a
        /// different root.
        /// See <see cref="ReplaceAttestationKeyAndCertificate"/>). There are
        /// restrictions on the key and certificate. The documentation for the
        /// Replace method lists those restrictions.
        /// </para>
        /// <para>
        /// It is not necessary to authenticate the management key or verify the
        /// PIN in order to create an attestation statement.
        /// </para>
        /// </remarks>
        /// <param name="slotNumber">
        /// The slot containing the key to be attested.
        /// </param>
        /// <returns>
        /// The resulting attestation statement (a certificate).
        /// </returns>
        /// <exception cref="ArgumentException">
        /// The slot specified is not valid for creating an attestation statement.
        /// </exception>
        /// <exception cref="InvalidOperationException">
        /// The YubiKey is pre-4.3, or there is no YubiKey-generated key in the
        /// slot, or the attestation key and cert were replaced with invalid
        /// values, or the YubiKey could not complete the task for some reason
        /// such as unreliable connection.
        /// </exception>
        public X509Certificate2 CreateAttestationStatement(byte slotNumber)
        {
            if (_yubiKeyDevice.FirmwareVersion >= FirmwareVersion.V4_3_0)
            {
                // This call will throw an exception if the slot number is incorrect.
                var createCommand = new CreateAttestationStatementCommand(slotNumber);
                CreateAttestationStatementResponse createResponse = Connection.SendCommand(createCommand);

                // This call will throw an exception if there was a problem with
                // attestation (imported, invalid cert, etc.).
                return createResponse.GetData();
            }

            throw new NotSupportedException(
                string.Format(
                    CultureInfo.CurrentCulture,
                    ExceptionMessages.NotSupportedByYubiKeyVersion));
        }

        /// <summary>
        /// Get the attestation certificate.
        /// </summary>
        /// <remarks>
        /// Note that attestation is a feature available on YubiKeys version 4.3
        /// and later.
        /// <para>
        /// The private key in slot F9 (<c>PivSlot.Attestation</c>) is the key used
        /// to sign the attestation statement (see
        /// <see cref="CreateAttestationStatement"/>). To verify the
        /// attestation statement, one needs the certificate of the key that signed
        /// it. The certificate returned by this method is that certificate.
        /// <code>
        ///       Root Cert
        ///           |
        ///       [CA Cert] (there may or may not be a CA cert between
        ///           |      the root and Attestation Cert)
        ///           |
        ///      Attestation Cert (returned by this method)
        ///           |
        ///     Attestation Statement (returned by CreateAttestationStatement)
        /// </code>
        /// </para>
        /// <para>
        /// The YubiKey is manufactured with an attestation key and cert that chain
        /// to the Yubico root cert. The User's Manual entry on
        /// <xref href="UsersManualPivAttestation"> PIV attestation </xref> has
        /// more information on chaining attestation statements and certs.
        /// </para>
        /// <para>
        /// It is possible to replace the attestation key and cert. In that case,
        /// the attestation statement created by this method will chain up to a
        /// different root.
        /// See <see cref="ReplaceAttestationKeyAndCertificate"/>).
        /// </para>
        /// </remarks>
        /// <returns>
        /// The attestation cert.
        /// </returns>
        /// <exception cref="InvalidOperationException">
        /// The YubiKey is pre-4.3, or there is no attestation certificate, or it
        /// could not complete the task for some reason such as unreliable
        /// connection.
        /// </exception>
        /// <exception cref="TlvException">
        /// If the attestation certificate was replaced by data that is not a
        /// certificate.
        /// </exception>
        public X509Certificate2 GetAttestationCertificate()
        {
            if (_yubiKeyDevice.FirmwareVersion >= FirmwareVersion.V4_3_0)
            {
                var getCommand = new GetDataCommand(AttestationCertTag);
                GetDataResponse getResponse = Connection.SendCommand(getCommand);
                ReadOnlyMemory<byte> certData = getResponse.GetData();

                var tlvReader = new TlvReader(certData);
                tlvReader = tlvReader.ReadNestedTlv(PivEncodingTag);
                certData = tlvReader.ReadValue(PivCertTag);
                return new X509Certificate2(certData.ToArray());
            }

            throw new NotSupportedException(
                string.Format(
                    CultureInfo.CurrentCulture,
                    ExceptionMessages.NotSupportedByYubiKeyVersion));
        }

        /// <summary>
        /// Replace the attestation key and certificate.
        /// </summary>
        /// <remarks>
        /// See the User's Manual entry on
        /// <xref href="UsersManualPivAttestation"> PIV attestation </xref> for
        /// more information on attestation statements and replacing them.
        /// <para>
        /// Note that attestation is a feature available on YubiKeys version 4.3
        /// and later.
        /// </para>
        /// <para>
        /// The YubiKey is manufactured with an attestation key and cert. This is
        /// the key that is used to sign the attestation statement, and the cert
        /// that verifies the attestation key.
        /// </para>
        /// <para>
        /// This key was generated by Yubico, and the cert chains to a Yubico
        /// root. They are shared by many YubiKeys. If you want to replace them
        /// with your own, call this method.
        /// </para>
        /// <para>
        /// Note that if you replace the Yubico key and cert, there is no way to
        /// recover them, they will be gone for good. So use this method with
        /// caution.
        /// </para>
        /// <para>
        /// Note also that this is an operation that very few users will want to
        /// do. There are some companies who want to make sure the cert that is
        /// the attestation statement chains to one of their roots, instead of a
        /// Yubico root. For those companies, this feature is available. However,
        /// this is not common. If you are wondering if you want to replace the
        /// attestation key and cert, you almost certainly do not. If this is not
        /// already a requirement in your application, it almost certainly is not
        /// something you will be doing.
        /// </para>
        /// <para>
        /// There are limitations placed on the key and cert. The key must be
        /// either RSA-2048, ECC-P256, or ECC-P384. The cert must be X.509, it
        /// must be version 2 or 3, the full DER encoding of the
        /// <c>SubjectName</c> must be fewer than 1029 bytes, and the total
        /// length of the certificate must be fewer than 3052 bytes. This method
        /// will verify that these restrictions are met.
        /// </para>
        /// <para>
        /// YubiKeys before version 5 allowed 1024-bit RSA keys as the
        /// attestation key. However, this method, regardless of the YubiKey
        /// version, will not accept 1024-bit RSA keys.
        /// </para>
        /// <para>
        /// This method will NOT, however, verify that the public key represented
        /// in the cert is indeed the partner to the private key specified. If
        /// you want to make sure they match, see the  User's Manual entry on
        /// <xref href="UsersManualPivAttestation"> PIV attestation </xref> for a
        /// discussion on verifying compatibility.
        /// </para>
        /// <para>
        /// Due to space and compute limitations, the YubiKey itself does not
        /// verify the inputs before loading them. That means it is possible to
        /// load bad key/cert combinations. For example, it is possible to load a
        /// cert that contains a subject key that is not the partner to the
        /// private key. In that case, the YubiKey will create attestation
        /// statements that do not verify or do not chain to a root. In other
        /// cases, the YubiKey might simply return an error when requested to
        /// build an attestation statement. Hence, you must be certain the key
        /// and cert you load are correct, and you should thoroughly test the
        /// attestation statements before deployment.
        /// </para>
        /// <para>
        /// The method will not verify the cert itself, nor will it verify the
        /// validity dates inside the cert.
        /// </para>
        /// <para>
        /// In order to perform this operation, the management key must be
        /// authenticated during this session. If it has not been authenticated,
        /// this method will call <see cref="AuthenticateManagementKey"/>. That
        /// is, your application does not need to authenticate the management key
        /// separately (i.e., call <c>TryAuthenticateManagementKey</c> or
        /// <c>AuthenticateManagementKey</c>), this method will determine if the
        /// management key has been authenticated or not, and if not, it will
        /// make the call to perform mutual authentication.
        /// </para>
        /// <para>
        /// The authentication method will collect the management key using the
        /// <c>KeyCollector</c> delegate. If no such delegate has been set, it
        /// will throw an exception.
        /// </para>
        /// <para>
        /// The <c>KeyCollector</c> has an option to cancel the operation. That
        /// is, the <c>AuthenticateManagementKey</c> method will call the
        /// <c>KeyCollector</c> requesting the management key, and it is possible
        /// that during the collection operations, the user cancels. The
        /// <c>KeyCollector</c> will return to the authentication method noting
        /// the cancellation. In that case, it will throw an exception. If you
        /// want the authentication to return <c>false</c> on user cancellation,
        /// you must call <see cref="TryAuthenticateManagementKey(bool)"/> or
        /// <see cref="TryAuthenticateManagementKey(bool, KeyEntryData)"/> directly
        /// before calling this method.
        /// </para>
        /// </remarks>
        /// <param name="privateKey">
        /// The private key that will be the new attestation key.
        /// </param>
        /// <param name="certificate">
        /// The cert that will be the new attestation cert.
        /// </param>
        /// <exception cref="ArgumentNullException">
        /// One of the inputs is <c>null</c>.
        /// </exception>
        /// <exception cref="ArgumentException">
        /// One of the inputs is not allowed (e.g. private key is 1024-bit RSA).
        /// </exception>
        /// <exception cref="InvalidOperationException">
        /// There is no <c>KeyCollector</c> loaded, the key provided was not a
        /// valid Triple-DES key, or the YubiKey had some other error, such as
        /// unreliable connection.
        /// </exception>
        /// <exception cref="MalformedYubiKeyResponseException">
        /// The YubiKey returned malformed data and authentication, either single
        /// or double, could not be performed.
        /// </exception>
        /// <exception cref="OperationCanceledException">
        /// The user canceled management key collection.
        /// </exception>
        /// <exception cref="SecurityException">
        /// Mutual authentication was performed and the YubiKey was not
        /// authenticated.
        /// </exception>
        public void ReplaceAttestationKeyAndCertificate(PivPrivateKey privateKey, X509Certificate2 certificate)
        {
            byte[] certDer = CheckVersionKeyAndCertRequirements(privateKey, certificate);

            var tlvWriter = new TlvWriter();
            using (tlvWriter.WriteNestedTlv(0x53))
            {
                tlvWriter.WriteValue(0x70, certDer);
                tlvWriter.WriteByte(0x71, 0);
                tlvWriter.WriteValue(0xfe, null);
            }
            byte[] encodedCert = tlvWriter.Encode();

            ImportPrivateKey(PivSlot.Attestation, privateKey);

            var putCommand = new PutDataCommand(AttestationCertTag, encodedCert);
            PutDataResponse putResponse = Connection.SendCommand(putCommand);

            if (putResponse.Status != ResponseStatus.Success)
            {
                throw new InvalidOperationException(
                    string.Format(
                        CultureInfo.CurrentCulture,
                        ExceptionMessages.CommandResponseApduUnexpectedResult,
                        putResponse.StatusWord.ToString("X4", CultureInfo.InvariantCulture)));
            }
        }

        // Make sure the YubiKey version, the certificate, and the key fulfill
        // the requirements.
        // The version must be 4.3 or later.
        // The cert must be X.509, the lengths must be correct, the version must
        // be supported. The algorithm is limited.
        // This will throw an exception if a check fails, or if one or both
        // arguments are null, or the algorithm is unsupported.
        // Return the DER encoding of the certificate.
        private byte[] CheckVersionKeyAndCertRequirements(PivPrivateKey privateKey, X509Certificate2 certificate)
        {
            if (_yubiKeyDevice.FirmwareVersion < FirmwareVersion.V4_3_0)
            {
                throw new NotSupportedException(
                    string.Format(
                        CultureInfo.CurrentCulture,
                        ExceptionMessages.NotSupportedByYubiKeyVersion));
            }

            if (privateKey is null)
            {
                throw new ArgumentNullException(nameof(privateKey));
            }

            int keySize = 256;
            string algorithm = "ECC";
            switch (privateKey.Algorithm)
            {
                case PivAlgorithm.Rsa2048:
                    keySize = 2048;
                    algorithm = "RSA";
                    break;

                case PivAlgorithm.EccP256:
                    break;

                case PivAlgorithm.EccP384:
                    keySize = 384;
                    break;

                default:
                    throw new ArgumentException(
                        string.Format(
                            CultureInfo.CurrentCulture,
                            ExceptionMessages.UnsupportedAlgorithm));
            }

            bool isValidCert = IsCert(certificate, out byte[] certDer);
            isValidCert = IsCertSameAlgorithm(isValidCert, certificate, keySize, algorithm);
            isValidCert = IsCertNameAndValidity(isValidCert, certDer);

            if (isValidCert == false)
            {
                throw new ArgumentException(
                    string.Format(
                        CultureInfo.CurrentCulture,
                        ExceptionMessages.UnsupportedAttestationCert));
            }

            return certDer;
        }

        // Is there really a cert in this variable? Is it > version 1?
        // If so, set certDer to the DER encoding of the cert.
        private static bool IsCert(X509Certificate2 certificate, out byte[] certDer)
        {
            certDer = Array.Empty<byte>();

            if (certificate is null)
            {
                throw new ArgumentNullException(nameof(certificate));
            }

            if (certificate.Handle != IntPtr.Zero)
            {
                if (certificate.Version > 1)
                {
                    certDer = certificate.GetRawCertData();
                }
            }

            return (certDer.Length > 0) && (certDer.Length < MaximumCertDerLength);
        }

        // Does the cert in the object share the algorithm and key size?
        // If the input arg isValidCert is false, don't check, just return false;
        private static bool IsCertSameAlgorithm(bool isValidCert, X509Certificate2 certificate, int keySize, string algorithm)
        {
            bool returnValue = false;

            if (isValidCert)
            {
                // For ECC, the Certificate class's PublicKey property does not
                // have a Key. But the public key is in the EncodedKeyValue
                // property. An encoded ECC public key is a point:
                //   04 || x-coord || y-coord   fixed length
                // The length of each coordinate is the key size. Because keySize
                // is given in bits, and the Length of the encoded key is given
                // in bytes, compare ( 2 * (keySize / 8)) + 1.
                // That's why the comparison is to (keySize / 4) + 1.
                if (certificate.PublicKey.Oid.FriendlyName == algorithm)
                {
                    returnValue = keySize switch
                    {
                        256 => certificate.PublicKey.EncodedKeyValue.RawData.Length == (keySize / 4) + 1,
                        384 => certificate.PublicKey.EncodedKeyValue.RawData.Length == (keySize / 4) + 1,
                        2048 => certificate.PublicKey.Key.KeySize == keySize,
                        _ => false,
                    };
                }
            }

            return returnValue;
        }

        // Does the cert in the object have Validity and IssuerName encodings
        // that are not too long?
        // If the input arg isValidCert is false, don't check, just return false;
        private static bool IsCertNameAndValidity(bool isValidCert, byte[] certDer)
        {
            bool returnValue = false;

            if (isValidCert)
            {
                // Get some of the elements of a cert. We just want to verify
                // their lengths.
                // The cert is the DER encoding of
                //   SEQ {
                //     SEQ {
                //       [0] EXPLICIT INTEGER OPTIONAL,
                //       INTEGER,
                //       AlgId (a SEQ)
                //       IssuerName (a SEQ)
                //       Validity (a SEQ)
                //       SubjectName (a SEQ)
                // We just want to know how long the SubjectName and Validity are,
                // so "decode" them as full elements (don't decode the contents
                // of the IssuerName and Validity SEQUENCEs).
                var reader = new TlvReader(certDer);
                if (reader.TryReadNestedTlv(out reader, 0x30))
                {
                    if (reader.TryReadNestedTlv(out reader, 0x30))
                    {
                        byte[] tags = new byte[] { 0xA0, 0x02, 0x30, 0x30, 0x30, 0x30 };
                        var value = new ReadOnlyMemory<byte>[tags.Length];
                        int index = 0;
                        for (; index < tags.Length; index++)
                        {
                            if (reader.TryReadValue(out value[index], tags[index]) == false)
                            {
                                break;
                            }
                        }

                        if (index >= tags.Length)
                        {
                            returnValue = (value[4].Length < MaximumValidityValueLength) &&
                                          (value[5].Length < MaximumNameValueLength);
                        }
                    }
                }
            }

            return returnValue;
        }
    }
}<|MERGE_RESOLUTION|>--- conflicted
+++ resolved
@@ -37,15 +37,9 @@
         /// <summary>
         /// Create an attestation statement for the private key in the given slot.
         /// &gt; [!NOTE]
-<<<<<<< HEAD
-        /// &gt; In version 1.0 of the SDK, it was not possible to get an
-        /// &gt; attestation statement for keys in slots 82 - 95 (retired key
-        /// &gt; slots). However, beginning with SDK 1.1, it is possible to get
-=======
         /// &gt; In version 1.0.0 of the SDK, it was not possible to get an
         /// &gt; attestation statement for keys in slots 82 - 95 (retired key
         /// &gt; slots). However, beginning with SDK 1.0.1, it is possible to get
->>>>>>> 221bc485
         /// &gt; attestation statements for keys in those slots.
         /// </summary>
         /// <remarks>
